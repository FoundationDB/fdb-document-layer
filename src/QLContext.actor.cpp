--- conflicted
+++ resolved
@@ -309,11 +309,7 @@
 	      multikey(indexInfo.multikey),
 	      isUniqueIndex(indexInfo.isUniqueIndex),
 	      indexName(indexInfo.indexName),
-<<<<<<< HEAD
-	      flowControlLock(indexInfo.isUniqueIndex ? Optional<Reference<FlowLock>>(new FlowLock(1))
-=======
 	      flowControlLock(indexInfo.isUniqueIndex ? Optional<Reference<FlowLock>>(Reference<FlowLock>(new FlowLock(1)))
->>>>>>> 3d2a3aa3
 	                                              : Optional<Reference<FlowLock>>()) {}
 };
 
@@ -372,7 +368,6 @@
 				// for all new entries going to be written, before we clear the potentially existing old index entries,
 				// we need to make sure there is no existing unique index for that new value under path
 				// dbName+collectionName+"metadata"+"indices"+encodedIndexName+encodedValue
-<<<<<<< HEAD
 
 				// When building the unique index, each record out of the table scan needs to wait for the previous
 				// one finished duplication detecting and index record writing. And thus the following section
@@ -381,14 +376,6 @@
 				Void _ = wait(self->flowControlLock.get()->take(1));
 				state FlowLock::Releaser releaser(*self->flowControlLock.get(), 1);
 
-=======
-				if (self->flowControlLock.present()) {
-					// When building the unique index, each record out of the table scan needs to wait for the previous
-					// one finished duplication detecting and index record writing. And thus the following section
-					// before the `lock.release()` call, needs to be protected using a mutex lock.
-					Void _ = wait(self->flowControlLock.get()->take(1));
-				}
->>>>>>> 3d2a3aa3
 				for (; nvv; ++nvv) {
 					DataKey potential_index_key(self->indexPath);
 					for (int i = 0; i < nvv.size(); i++)
@@ -445,13 +432,6 @@
 				tr->tr->set(getFDBKey(new_key), StringRef());
 			}
 
-<<<<<<< HEAD
-=======
-			if (self->flowControlLock.present()) {
-				self->flowControlLock.get()->release(1);
-			}
-
->>>>>>> 3d2a3aa3
 		} catch (Error& e) {
 			TraceEvent(SevError, "BD_doIndexUpdate").detail("error", e.what());
 			throw;
@@ -517,7 +497,6 @@
 				// we need to make sure there is no existing unique index for that new value under path
 				// dbName+collectionName+"metadata"+"indices"+encodedIndexName+encodedValue
 
-<<<<<<< HEAD
 				// When building the unique index, each record out of the table scan needs to wait for the previous
 				// one finished duplication detecting and index record writing. And thus the following section
 				// before the `lock.release()` call, needs to be protected using a mutex lock.
@@ -525,14 +504,6 @@
 				Void _ = wait(self->flowControlLock.get()->take(1));
 				state FlowLock::Releaser releaser(*self->flowControlLock.get(), 1);
 
-=======
-				if (self->flowControlLock.present()) {
-					// When building the unique index, each record out of the table scan needs to wait for the previous
-					// one finished duplication detecting and index record writing. And thus the following section
-					// before the `lock.release()` call, needs to be protected using a mutex lock.
-					Void _ = wait(self->flowControlLock.get()->take(1));
-				}
->>>>>>> 3d2a3aa3
 				for (const DataValue& v : new_values) {
 					state DataKey potential_index_key(self->indexPath);
 					potential_index_key.append(v.encode_key_part());
@@ -583,12 +554,6 @@
 				}
 				tr->tr->set(getFDBKey(new_key), StringRef());
 			}
-<<<<<<< HEAD
-=======
-			if (self->flowControlLock.present()) {
-				self->flowControlLock.get()->release(1);
-			}
->>>>>>> 3d2a3aa3
 		} catch (Error& e) {
 			TraceEvent(SevError, "BD_doIndexUpdate").detail("error", e.what());
 			throw;
