/*
 * QLContext.actor.cpp
 *
 * This source file is part of the FoundationDB open source project
 *
 * Copyright 2013-2018 Apple Inc. and the FoundationDB project authors
 *
 * Licensed under the Apache License, Version 2.0 (the "License");
 * you may not use this file except in compliance with the License.
 * You may obtain a copy of the License at
 *
 *     http://www.apache.org/licenses/LICENSE-2.0
 *
 * Unless required by applicable law or agreed to in writing, software
 * distributed under the License is distributed on an "AS IS" BASIS,
 * WITHOUT WARRANTIES OR CONDITIONS OF ANY KIND, either express or implied.
 * See the License for the specific language governing permissions and
 * limitations under the License.
 */

#include "ExtStructs.h"
#include "ExtUtil.actor.h"
#include "QLContext.h"
#include "QLExpression.h"
#include "QLProjection.h"
#include "QLTypes.h"

#include "DocumentError.h"

using namespace FDB;

Future<DataValue> IReadContext::toDataValue() {
	return getRecursiveKnownPresent(Reference<IReadContext>::addRef(this));
}

ACTOR Future<Void> DocTransaction::commitChanges(Reference<DocTransaction> self, std::string docPrefix) {
	auto info = self->infos.find(docPrefix);
	if (info == self->infos.end())
		return Void();
	Void _ = wait(info->second->commitChanges(self));
	return Void();
}

ACTOR Future<Void> DocumentDeferred::commitChanges(Reference<DocTransaction> tr, Reference<DocumentDeferred> self) {
	Void _ = wait(self->snapshotLock.onUnused());
	for (auto& f : self->deferred)
		f(tr);
	self->writes_finished.send(Void());
	Void _ = wait(waitForAll(self->index_update_actors));
	self->writes_finished = Promise<Void>();
	return Void();
}

void DocTransaction::cancel_ongoing_index_reads() {
	for (auto it : infos) {
		for (auto actor : it.second->index_update_actors)
			actor.cancel();
	}
}

struct ITDoc {
	virtual void addref() = 0;
	virtual void delref() = 0;

	virtual Future<Optional<DataValue>> get(Reference<DocTransaction> tr, DataKey key) { return next->get(tr, key); }
	virtual GenFutureStream<KeyValue> getDescendants(Reference<DocTransaction> tr,
	                                                 DataKey key,
	                                                 StringRef begin,
	                                                 StringRef end,
	                                                 Reference<FlowLockHolder> flowControlLock) {
		return next->getDescendants(tr, key, begin, end, flowControlLock);
	}

	virtual void set(Reference<DocTransaction> tr, DataKey key, ValueRef value) { return next->set(tr, key, value); }

	virtual void clearDescendants(Reference<DocTransaction> tr, DataKey key) { return next->clearDescendants(tr, key); }

	virtual void clear(Reference<DocTransaction> tr, DataKey key) { return next->clear(tr, key); }

	virtual std::string toString() { return "unimplemented"; }

protected:
	Reference<ITDoc> next;
	explicit ITDoc(Reference<ITDoc> next) : next(next) {}
	ITDoc() : next(nullptr) {}
	~ITDoc() = default;
};

/*static std::string getFDBKey( DataKey const& key, int extraReserveBytes = 0 ) {
    std::string r;
    r.reserve(1 + key.byteSize() + extraReserveBytes);
    r.assign(1, (char)0xbd);
    r += key.toString();
    return r;
}*/

static std::string getFDBKey(DataKey const& key, int extraReserveBytes = 0) {
	return key.toString();
}

ACTOR static Future<Optional<DataValue>> FDBPlugin_get(DataKey key, Reference<DocTransaction> tr) {
	Optional<FDBStandalone<ValueRef>> v = wait(tr->tr->get(KeyRef(getFDBKey(key))));
	if (v.present()) {
		return Optional<DataValue>(DataValue::decode_value(v.get()));
	} else {
		return Optional<DataValue>();
	}
}

static inline void operator+=(std::string& lhs, StringRef const& rhs) {
	lhs.append((const char*)rhs.begin(), rhs.size());
}

static inline std::string strAppend(std::string& lhs, StringRef const& rhs) {
	std::string r;
	r.reserve(lhs.size() + rhs.size());
	r = lhs;
	r += rhs;
	return r;
}

ACTOR static Future<Void> FDBPlugin_getDescendants(DataKey key,
                                                   Reference<DocTransaction> tr,
                                                   Standalone<StringRef> relBegin,
                                                   Standalone<StringRef> relEnd,
                                                   PromiseStream<KeyValue> output,
                                                   Reference<FlowLockHolder> flowControlLock) {
	std::string prefix = getFDBKey(key, relEnd.size());
	state int substrOffset = static_cast<int>(prefix.size());
	state std::string begin = strAppend(prefix, relBegin);
	state std::string end = std::move(prefix);
	end += relEnd;

	// if (verboseLogging)
	// TraceEvent("BD_getDescendents").detail("from", printable(StringRef(begin)).c_str()).detail("to",
	// printable(StringRef(end)).c_str());

	try {
		state GetRangeLimits limit(GetRangeLimits::ROW_LIMIT_UNLIMITED, 80000);
		state Future<FDBStandalone<RangeResultRef>> nextRead = tr->tr->getRange(KeyRangeRef(begin, end), limit);
		loop {
			state FDBStandalone<RangeResultRef> rr = wait(nextRead);

			if (rr.more) {
				begin = keyAfter(rr.back().key).toString();
				nextRead = tr->tr->getRange(KeyRangeRef(begin, end), limit);
			}

			while (!rr.empty()) {
				state int permits = rr.size();
				if (flowControlLock)
					Void _ = wait(flowControlLock->lock->takeUpTo(permits));

				for (int i = 0; i < permits; i++) {
					auto& kv = rr[i];
					output.send(KeyValue(KeyValueRef(kv.key.substr(substrOffset), kv.value)));
				}
				static_cast<VectorRef<KeyValueRef>&>(rr) = rr.slice(permits, rr.size());
			}

			if (!rr.more)
				break;
		}

		throw end_of_stream();
	} catch (Error& e) {
		if (e.code() != error_code_end_of_stream && e.code() != error_code_operation_cancelled)
			TraceEvent(SevError, "BD_getDescendants").detail("error", e.what());
		if (e.code() != error_code_operation_cancelled)
			output.sendError(e);
		throw;
	}
}

struct FDBPlugin : ITDoc, ReferenceCounted<FDBPlugin>, FastAllocated<FDBPlugin> {
	void addref() override { ReferenceCounted<FDBPlugin>::addref(); }
	void delref() override { ReferenceCounted<FDBPlugin>::delref(); }

	std::pair<bool, Reference<DocumentDeferred>> findOrCreate(Reference<DocTransaction> tr, DataKey const& key) {
		if (key.size() > 1) {
			std::string documentPrefix = key.keyPrefix(2).toString();
			auto info = tr->infos.find(documentPrefix);
			if (info == tr->infos.end())
				info = tr->infos
				           .insert(std::make_pair(documentPrefix, Reference<DocumentDeferred>(new DocumentDeferred())))
				           .first;
			return std::make_pair(true, (*info).second);
		}
		return std::make_pair(false, Reference<DocumentDeferred>());
	}

	Future<Optional<DataValue>> get(Reference<DocTransaction> tr, DataKey key) override {
		return FDBPlugin_get(key, tr);
	}
	GenFutureStream<KeyValue> getDescendants(Reference<DocTransaction> tr,
	                                         DataKey key,
	                                         StringRef begin,
	                                         StringRef end,
	                                         Reference<FlowLockHolder> flowControlLock) override {
		PromiseStream<KeyValue> p;
		GenFutureStream<KeyValue> r(p.getFuture());
		r.actor = FDBPlugin_getDescendants(key, tr, begin, end, p, flowControlLock);
		return r;
	}
	void set(Reference<DocTransaction> tr, DataKey key, ValueRef value) override {
		std::string k = getFDBKey(key);
		Value v = value;
		auto pair = findOrCreate(tr, key);
		if (pair.first)
			pair.second->deferred.emplace_back([k, v](Reference<DocTransaction> tr) {
				tr->tr->set(k, v);
				return Void();
			});
	}
	void clearDescendants(Reference<DocTransaction> tr, DataKey key) override {
		std::string _key = getFDBKey(key);

		KeyRange kr = KeyRangeRef(_key + '\x00', _key + '\xFF');
		auto pair = findOrCreate(tr, key);
		if (pair.first)
			pair.second->deferred.emplace_back([kr](Reference<DocTransaction> tr) {
				tr->tr->clear(kr);
				return Void();
			});
	}
	void clear(Reference<DocTransaction> tr, DataKey key) override {
		std::string k = getFDBKey(key);
		auto pair = findOrCreate(tr, key);
		if (pair.first)
			pair.second->deferred.emplace_back([k](Reference<DocTransaction> tr) {
				tr->tr->clear(k);
				return Void();
			});
	}
	std::string toString() override { return "FDBPlugin"; }
};

struct IndexPlugin : ITDoc {
	virtual Future<Void> doIndexUpdate(Reference<DocTransaction> tr,
	                                   Reference<DocumentDeferred> dd,
	                                   DataKey documentPath) = 0;

	std::pair<bool, Reference<DocumentDeferred>> shouldDoUpdate(Reference<DocTransaction> tr,
	                                                            DataKey const& documentKey) {
		if (!error_state && documentKey.startsWith(collectionPath) && documentKey.size() > collectionPath.size()) {
			std::string documentPrefix = documentKey.toString();
			auto info = tr->infos.find(documentPrefix);
			if (info == tr->infos.end())
				info = tr->infos
				           .insert(std::make_pair(documentPrefix, Reference<DocumentDeferred>(new DocumentDeferred())))
				           .first;
			return std::make_pair(true, (*info).second);
		}
		return std::make_pair(false, Reference<DocumentDeferred>());
	}

	void set(Reference<DocTransaction> tr, DataKey key, ValueRef value) override {
		DataKey documentPrefix = key.keyPrefix(collectionPath.size() + 1);
		auto pair = shouldDoUpdate(tr, documentPrefix);
		if (pair.first && pair.second->dirty.insert(this).second) {
			pair.second->index_update_actors.push_back(doIndexUpdate(tr, pair.second, documentPrefix));
		}

		next->set(tr, key, value);
	}

	void clear(Reference<DocTransaction> tr, DataKey key) override {
		DataKey documentPrefix = key.keyPrefix(collectionPath.size() + 1);
		auto pair = shouldDoUpdate(tr, documentPrefix);
		if (pair.first && pair.second->dirty.insert(this).second) {
			pair.second->index_update_actors.push_back(doIndexUpdate(tr, pair.second, documentPrefix));
		}

		next->clear(tr, key);
	}

	void clearDescendants(Reference<DocTransaction> tr, DataKey key) override {
		DataKey documentPrefix = key.keyPrefix(collectionPath.size() + 1);
		auto pair = shouldDoUpdate(tr, documentPrefix);
		if (pair.first && pair.second->dirty.insert(this).second) {
			pair.second->index_update_actors.push_back(doIndexUpdate(tr, pair.second, documentPrefix));
		}
		next->clearDescendants(tr, key);
	}

	DataKey collectionPath;
	DataKey indexPath;
	bool error_state;
	bool multikey;
	bool isUniqueIndex;
	Optional<Reference<FlowLockHolder>> flowControlLock;

	IndexPlugin(DataKey collectionPath, IndexInfo indexInfo, Reference<ITDoc> next)
	    : collectionPath(collectionPath),
	      indexPath(indexInfo.indexCx->getPrefix()), // dbName+collectionName+"metadata"+"indices"+indexName
	      ITDoc(next),
	      error_state(false),
	      multikey(indexInfo.multikey),
	      isUniqueIndex(indexInfo.isUniqueIndex),
	      flowControlLock(indexInfo.isUniqueIndex ? Optional<Reference<FlowLockHolder>>(
	                                                    Reference<FlowLockHolder>(new FlowLockHolder(new FlowLock(1))))
	                                              : Optional<Reference<FlowLockHolder>>()) {}
};

struct CompoundIndexPlugin : IndexPlugin, ReferenceCounted<CompoundIndexPlugin>, FastAllocated<CompoundIndexPlugin> {
	void addref() override { ReferenceCounted<CompoundIndexPlugin>::addref(); }
	void delref() override { ReferenceCounted<CompoundIndexPlugin>::delref(); }

	ACTOR static Future<Void> doIndexUpdateActor(Reference<CompoundIndexPlugin> self,
	                                             Reference<DocTransaction> tr,
	                                             Reference<DocumentDeferred> dd,
	                                             DataKey documentPath) {
		state Reference<QueryContext> doc(new QueryContext(self->next, tr, documentPath));
		state Future<Void> writes_finished = dd->writes_finished.getFuture();

		try {
			// TraceEvent("BD_doIndexUpdateStart");

			dd->snapshotLock.use();

			std::vector<Future<std::vector<DataValue>>> f_old_values;
			for (const auto& expr : self->exprs) {
				f_old_values.push_back(
				    consumeAll(mapAsync(expr.first->evaluate(doc), [](Reference<IReadContext> valcx) {
					    return getMaybeRecursive(valcx, StringRef());
				    })));
			}

			state std::vector<std::vector<DataValue>> old_values = wait(getAll(f_old_values));

			dd->snapshotLock.unuse();

			Void _ = wait(writes_finished);

			std::vector<Future<std::vector<DataValue>>> f_new_values;
			for (const auto& expr : self->exprs) {
				f_new_values.push_back(
				    consumeAll(mapAsync(expr.first->evaluate(doc), [](Reference<IReadContext> valcx) {
					    return getMaybeRecursive(valcx, StringRef());
				    })));
			}

			state std::vector<std::vector<DataValue>> new_values = wait(getAll(f_new_values));

			int num_new_values = 1;
			for (const auto& v : new_values) {
				num_new_values *= v.size();
			}

			if (num_new_values > DOCLAYER_KNOBS->MULTI_MULTIKEY_INDEX_MAX) {
				self->error_state = true;
				throw multikey_index_cartesian_explosion();
			}

			state cartesian_product_iterator<DataValue, std::vector<DataValue>::iterator> nvv(new_values);
			if (self->isUniqueIndex) {
				// for all new entries going to be written, before we clear the potentially existing old index entries,
				// we need to make sure there is no existing unique index for that new value under path
				// dbName+collectionName+"metadata"+"indices"+encodedIndexName+encodedValue
				if (self->flowControlLock.present()) {
					// When building the unique index, each record out of the table scan needs to wait for the previous
					// one finished duplication detecting and index record writing. And thus the following section
					// before the `lock.release()` call, needs to be protected using a mutex lock.
					Void _ = wait(self->flowControlLock.get()->lock->take(1));
				}
				for (; nvv; ++nvv) {
					DataKey potential_index_key(self->indexPath);
					for (int i = 0; i < nvv.size(); i++)
						potential_index_key.append(nvv[i].encode_key_part());
					std::vector<Standalone<FDB::KeyValueRef>> existing_index_entries =
					    wait(consumeAll(self->getDescendants(tr, potential_index_key, LiteralStringRef("\x00"),
					                                         LiteralStringRef("\xff"), Reference<FlowLockHolder>())));
					// There are two major scenarios that may cause the violation:
					//    1. During the building of unique index:
					//      In this case, the existing entry will NEVER point to the same docId. So we simply throw
					//      whenever an existing entry found for this value.
					//    2. During the insert of a new value or update an existing value:
					//      Since the unique index was successfully built previously, there will be at most one
					//      existing index for this value.
					//         - If that entry has the same docId, we are fine because
					//            this could be an update which is actually a no-op.
					//         - Or, it has a different docId, that's when we throw.
					// Thus we just compare the docId if there is an existing entry, although it's redundant
					// for case #1.
					if (!existing_index_entries.empty()) {
						Standalone<StringRef> existingDocId(
						    DataKey::decode_item_rev(existing_index_entries.front().key, 0),
						    existing_index_entries.front().arena());
						if (existingDocId.compare(documentPath[documentPath.size() - 1])) {
							// existing index points to a different doc id that has the same value, abort.
							throw duplicated_key_field();
						}
					}
				}
			}
			// clear all existing index entries
			for (cartesian_product_iterator<DataValue, std::vector<DataValue>::iterator> ovv(old_values); ovv; ++ovv) {
				// fprintf(stderr, "Old value: %s\n", printable(StringRef(v.encode_key_part())).c_str());
				DataKey old_key(self->indexPath);
				for (int i = 0; i < ovv.size(); i++)
					old_key.append(ovv[i].encode_key_part());
				old_key.append(documentPath[documentPath.size() - 1]);
				tr->tr->clear(getFDBKey(old_key));
			}
			// write the new/updated index entries
			nvv.reset();
			for (; nvv; ++nvv) {
				// fprintf(stderr, "New value: %s\n", printable(StringRef(v.encode_key_part())).c_str());
				DataKey new_key(self->indexPath);
				for (int i = 0; i < nvv.size(); i++)
					new_key.append(nvv[i].encode_key_part());
				new_key.append(documentPath[documentPath.size() - 1]);
				tr->tr->set(getFDBKey(new_key), StringRef());
			}

			if (self->isUniqueIndex && self->flowControlLock.present()) {
				self->flowControlLock.get()->lock->release(1);
			}

		} catch (Error& e) {
			TraceEvent(SevError, "BD_doIndexUpdate").detail("error", e.what());
			throw;
		}

		return Void();
	}

	Future<Void> doIndexUpdate(Reference<DocTransaction> tr,
	                           Reference<DocumentDeferred> dd,
	                           DataKey documentPath) override {
		return doIndexUpdateActor(Reference<CompoundIndexPlugin>::addRef(this), tr, dd, documentPath);
	}

	std::string toString() override { return "CompoundIndexPlugin"; }

	CompoundIndexPlugin(DataKey collectionPath,
	                    IndexInfo indexInfo,
	                    std::vector<std::pair<Reference<IExpression>, int>> exprs,
	                    Reference<ITDoc> next)
	    : IndexPlugin(collectionPath, indexInfo, next), exprs(exprs) {}

	std::vector<std::pair<Reference<IExpression>, int>> exprs;
};

struct SimpleIndexPlugin : IndexPlugin, ReferenceCounted<SimpleIndexPlugin>, FastAllocated<SimpleIndexPlugin> {
	void addref() override { ReferenceCounted<SimpleIndexPlugin>::addref(); }
	void delref() override { ReferenceCounted<SimpleIndexPlugin>::delref(); }

	// documentPath is ns + docId
	Future<Void> doIndexUpdate(Reference<DocTransaction> tr,
	                           Reference<DocumentDeferred> dd,
	                           DataKey documentPath) override {
		return doIndexUpdateActor(Reference<SimpleIndexPlugin>::addRef(this), tr, dd, documentPath);
	}

	ACTOR static Future<Void> doIndexUpdateActor(Reference<SimpleIndexPlugin> self,
	                                             Reference<DocTransaction> tr,
	                                             Reference<DocumentDeferred> dd,
	                                             DataKey documentPath) {
		state Reference<QueryContext> doc(new QueryContext(self->next, tr, documentPath));
		state Future<Void> writes_finished = dd->writes_finished.getFuture();
		try {
			// TraceEvent("BD_doIndexUpdateStart");

			dd->snapshotLock.use();

			state std::vector<DataValue> old_values =
			    wait(consumeAll(mapAsync(self->expr->evaluate(doc), [](Reference<IReadContext> valcx) {
				    return getMaybeRecursive(valcx, StringRef());
			    })));

			dd->snapshotLock.unuse();

			Void _ = wait(writes_finished);

			state std::vector<DataValue> new_values =
			    wait(consumeAll(mapAsync(self->expr->evaluate(doc), [](Reference<IReadContext> valcx) {
				    return getMaybeRecursive(valcx, StringRef());
			    })));
			if (self->isUniqueIndex) {
				// for all new entries going to be written, before we clear the potentially existing old index entries,
				// we need to make sure there is no existing unique index for that new value under path
				// dbName+collectionName+"metadata"+"indices"+encodedIndexName+encodedValue

				if (self->flowControlLock.present()) {
					// When building the unique index, each record out of the table scan needs to wait for the previous
					// one finished duplication detecting and index record writing. And thus the following section
					// before the `lock.release()` call, needs to be protected using a mutex lock.
					Void _ = wait(self->flowControlLock.get()->lock->take(1));
				}
				for (const DataValue& v : new_values) {
					state DataKey potential_index_key(self->indexPath);
					potential_index_key.append(v.encode_key_part());
					std::vector<Standalone<FDB::KeyValueRef>> existing_index_entries =
					    wait(consumeAll(self->getDescendants(tr, potential_index_key, LiteralStringRef("\x00"),
					                                         LiteralStringRef("\xff"), Reference<FlowLockHolder>())));
					// There are two major scenarios that may cause the violation:
					//    1. During the building of unique index:
					//      In this case, the existing entry will NEVER point to the same docId. So we simply throw
					//      whenever an existing entry found for this value.
					//    2. During the insert of a new value or update an existing value:
					//      Since the unique index was successfully built previously, there will be at most one
					//      existing index for this value.
					//         - If that entry has the same docId, we are fine because
					//            this could be an update which is actually a no-op.
					//         - Or, it has a different docId, that's when we throw.
					// Thus we just compare the docId if there is an existing entry, although it's redundant
					// for case #1.
					if (!existing_index_entries.empty()) {
						Standalone<StringRef> existingDocId(
						    DataKey::decode_item_rev(existing_index_entries.front().key, 0),
						    existing_index_entries.front().arena());
						if (existingDocId.compare(documentPath[documentPath.size() - 1])) {
							// existing index points to a different doc id that has the same value, abort.
							self->error_state = true;
							throw duplicated_key_field();
						}
					}
				}
			}
			// clear any existing index entries
			for (DataValue& v : old_values) {
				// fprintf(stderr, "Old value: %s\n", printable(StringRef(v.encode_key_part())).c_str());
				DataKey old_key(self->indexPath);
				old_key.append(v.encode_key_part()).append(documentPath[documentPath.size() - 1]);
				tr->tr->clear(getFDBKey(old_key));
			}
			// write the new/updated index entries
			for (DataValue& v : new_values) {
				// fprintf(stderr, "New value: %s\n", printable(StringRef(v.encode_key_part())).c_str());
				DataKey new_key(self->indexPath);
				new_key.append(v.encode_key_part()).append(documentPath[documentPath.size() - 1]);
				tr->tr->set(getFDBKey(new_key), StringRef());
			}
			if (self->isUniqueIndex && self->flowControlLock.present()) {
				self->flowControlLock.get()->lock->release(1);
			}
		} catch (Error& e) {
			TraceEvent(SevError, "BD_doIndexUpdate").detail("error", e.what());
			throw;
		}

		return Void();
	}

	std::string toString() override { return "SimpleIndexPlugin"; }

	SimpleIndexPlugin(DataKey collectionPath, IndexInfo indexInfo, Reference<IExpression> expr, Reference<ITDoc> next)
	    : IndexPlugin(collectionPath, indexInfo, next), expr(expr) {}

	Reference<IExpression> expr;
};

// This is the index used to main count of documents in a collection, which is later used to construct `collStats`
struct CountIndexPlugin : IndexPlugin, ReferenceCounted<CountIndexPlugin>, FastAllocated<CountIndexPlugin> {
	void addref() override { ReferenceCounted<CountIndexPlugin>::addref(); }
	void delref() override { ReferenceCounted<CountIndexPlugin>::delref(); }

	// documentPath is ns + docId
	Future<Void> doIndexUpdate(Reference<DocTransaction> tr,
	                           Reference<DocumentDeferred> dd,
	                           DataKey documentPath) override {
		return doIndexUpdateActor(Reference<CountIndexPlugin>::addRef(this), tr, dd, documentPath);
	}

	ACTOR static Future<Void> doIndexUpdateActor(Reference<CountIndexPlugin> self,
	                                             Reference<DocTransaction> tr,
	                                             Reference<DocumentDeferred> dd,
	                                             DataKey documentPath) {
		state Reference<QueryContext> doc(new QueryContext(self->next, tr, documentPath));
		state Future<Void> writes_finished = dd->writes_finished.getFuture();
		try {
			// TraceEvent("BD_doIndexUpdateStart");

			dd->snapshotLock.use();

			state Optional<DataValue> existingDoc = wait(getMaybeRecursiveIfPresent(doc));

			dd->snapshotLock.unuse();

			Void _ = wait(writes_finished);

			state Optional<DataValue> newDoc = wait(getMaybeRecursiveIfPresent(doc));

			if (existingDoc.present() && !newDoc.present()) {
				// Doc got deleted. Decrease the count.
				int64_t tmp = -1;
				Standalone<StringRef> operand(StringRef((uint8_t*)&tmp, sizeof(tmp)));
				tr->tr->atomicOp(getFDBKey(self->indexPath), operand, FDB_MUTATION_TYPE_ADD);
			} else if (!existingDoc.present() && newDoc.present()) {
				// Doc got inserted. Increase the count.
				int64_t tmp = 1;
				Standalone<StringRef> operand(StringRef((uint8_t*)&tmp, sizeof(tmp)));
				tr->tr->atomicOp(getFDBKey(self->indexPath), operand, FDB_MUTATION_TYPE_ADD);
			} // otherwise, it's an in-place update.
		} catch (Error& e) {
			TraceEvent(SevError, "BD_doIndexUpdate").detail("error", e.what());
			throw;
		}

		return Void();
	}

	std::string toString() override { return "CountIndexPlugin"; }

	CountIndexPlugin(DataKey collectionPath, IndexInfo indexInfo, Reference<ITDoc> next)
	    : IndexPlugin(collectionPath, indexInfo, next) {}
};

struct QueryContextData {
	explicit QueryContextData(Reference<DocTransaction> tr) : tr(tr) { layers = Reference<ITDoc>(new FDBPlugin()); }

	QueryContextData(Reference<ITDoc> layers, Reference<DocTransaction> tr, DataKey prefix)
	    : layers(layers), tr(tr), prefix(prefix) {}

	QueryContextData(QueryContextData* const& other, StringRef sub)
	    : tr(other->tr), prefix(other->prefix), layers(other->layers) {
		prefix.append(sub);
	}

	virtual Future<Optional<DataValue>> get(StringRef key) { return layers->get(tr, DataKey(prefix).append(key)); }
	virtual GenFutureStream<KeyValue> getDescendants(StringRef begin,
	                                                 StringRef end,
	                                                 Reference<FlowLockHolder> flowControlLock) {
		return layers->getDescendants(tr, prefix, begin, end, flowControlLock);
	}
	virtual void set(StringRef key, ValueRef value) { layers->set(tr, DataKey(prefix).append(key), value); }
	virtual void clearDescendants() { layers->clearDescendants(tr, prefix); }
	virtual void clear(StringRef key) { layers->clear(tr, DataKey(prefix).append(key)); }
	virtual void clearRoot() { layers->clear(tr, prefix); }

	DataKey prefix;
	Reference<DocTransaction> tr;
	Reference<ITDoc> layers;
};

QueryContext::QueryContext(Reference<DocTransaction> tr) : self(new QueryContextData(tr)) {}

QueryContext* QueryContext::v_getSubContext(StringRef sub) {
	return new QueryContext(*this, sub);
}

QueryContext::QueryContext(QueryContext const& other, StringRef sub) : self(new QueryContextData(other.self, sub)) {}

QueryContext::QueryContext(class Reference<ITDoc> layers, Reference<DocTransaction> tr, DataKey path)
    : self(new QueryContextData(layers, tr, path)) {}

void QueryContext::addIndex(IndexInfo index) {
<<<<<<< HEAD
	if (index.isCountIndex) {
		self->layers = Reference<ITDoc>(new CountIndexPlugin(self->prefix, index, self->layers));
	} else {
		if (index.indexKeys.size() == 1) {
			self->layers = Reference<ITDoc>(new SimpleIndexPlugin(
			    self->prefix, index,
			    Reference<IExpression>(new ExtPathExpression(StringRef(index.indexKeys[0].first), true, true)),
			    self->layers));
		} else {
			std::vector<std::pair<Reference<IExpression>, int>> exprs(index.indexKeys.size());
			std::transform(index.indexKeys.begin(), index.indexKeys.end(), exprs.begin(),
			               [](std::pair<std::string, int> index_pair) {
				               return std::make_pair(Reference<IExpression>(new ExtPathExpression(
				                                         StringRef(index_pair.first), true, true)),
				                                     index_pair.second);
			               });
			self->layers = Reference<ITDoc>(new CompoundIndexPlugin(self->prefix, index, exprs, self->layers));
		}
=======
	if (index.size() == 1) {
		self->layers = Reference<ITDoc>(new SimpleIndexPlugin(
		    self->prefix, index, Reference<IExpression>(new ExtPathExpression(index.indexKeys[0].first, true, true)),
		    self->layers));
	} else {
		std::vector<std::pair<Reference<IExpression>, int>> exprs(index.size());
		std::transform(
		    index.indexKeys.begin(), index.indexKeys.end(), exprs.begin(), [](std::pair<std::string, int> index_pair) {
			    return std::make_pair(Reference<IExpression>(new ExtPathExpression(index_pair.first, true, true)),
			                          index_pair.second);
		    });
		self->layers = Reference<ITDoc>(new CompoundIndexPlugin(self->prefix, index, exprs, self->layers));
>>>>>>> b2668f6a
	}
}

Future<Optional<DataValue>> QueryContext::get(StringRef key) {
	return self->get(key);
}

GenFutureStream<KeyValue> QueryContext::getDescendants(StringRef begin,
                                                       StringRef end,
                                                       Reference<FlowLockHolder> flowControlLock) {
	return self->getDescendants(begin, end, flowControlLock);
}

void QueryContext::set(StringRef key, ValueRef value) {
	return self->set(key, value);
}

void QueryContext::clearDescendants() {
	return self->clearDescendants();
}

void QueryContext::clear(StringRef key) {
	return self->clear(key);
}

void QueryContext::clearRoot() {
	return self->clearRoot();
}

Future<Void> QueryContext::commitChanges() {
	return self->tr->commitChanges(self->prefix.toString());
}

const DataKey QueryContext::getPrefix() {
	return self->prefix;
}

void QueryContext::printPlugins() {
	fprintf(stderr, "Top plugin: %s\n", self->layers->toString().c_str());
}

Reference<DocTransaction> QueryContext::getTransaction() {
	return self->tr;
}

QueryContext::~QueryContext() {
	delete self;
}

Reference<UnboundQueryContext> UnboundQueryContext::getSubContext(StringRef sub) {
	return Reference<UnboundQueryContext>(new UnboundQueryContext(*this, sub));
}

Reference<QueryContext> UnboundQueryContext::bindQueryContext(Reference<DocTransaction> tr) {
	return Reference<QueryContext>(new QueryContext(tr))->getSubContext(prefix.toString());
}

const DataKey UnboundQueryContext::getPrefix() {
	return prefix;
}

Reference<CollectionContext> UnboundCollectionContext::bindCollectionContext(Reference<DocTransaction> tr) {
	return Reference<CollectionContext>(new CollectionContext(tr, Reference<UnboundCollectionContext>::addRef(this)));
}

void UnboundCollectionContext::addIndex(IndexInfo info) {
	knownIndexes.push_back(info);
	if (info.status == IndexInfo::IndexStatus::READY) {
		auto sim_iterator = simpleIndexMap.find(info.indexKeys[0].first);
		if (sim_iterator == simpleIndexMap.end()) {
			std::set<IndexInfo, IndexComparator> iSet;
			iSet.insert(info);
			simpleIndexMap.insert(make_pair(info.indexKeys[0].first, iSet));
		} else {
			sim_iterator->second.insert(info);
		}
	}
}

Key UnboundCollectionContext::getIndexesSubspace() {
	return Standalone<StringRef>(metadataDirectory->key().toString() +
	                             DataValue(std::string("indices")).encode_key_part());
}

Reference<UnboundQueryContext> UnboundCollectionContext::getIndexesContext() {
	return Reference<UnboundQueryContext>(new UnboundQueryContext(DataKey()))->getSubContext(getIndexesSubspace());
}

Optional<IndexInfo> UnboundCollectionContext::getSimpleIndex(std::string simpleIndexMapKey) {
	if (bannedFieldNames.find(simpleIndexMapKey) != bannedFieldNames.end())
		return Optional<IndexInfo>();
	auto index = simpleIndexMap.find(simpleIndexMapKey);
	if (index == simpleIndexMap.end()) {
		return Optional<IndexInfo>();
	} else {
		return *index->second.begin();
	}
}

Optional<IndexInfo> UnboundCollectionContext::getCompoundIndex(std::vector<std::string> const& prefix,
                                                               std::string nextIndexKey) {
	if (bannedFieldNames.find(nextIndexKey) != bannedFieldNames.end())
		return Optional<IndexInfo>();
	auto indexV = simpleIndexMap.find(prefix[0]);
	ASSERT(indexV != simpleIndexMap.end());
	for (IndexInfo index : indexV->second) {
		if (index.size() > prefix.size() && index.hasPrefix(prefix)) {
			if (index.indexKeys[prefix.size()].first == nextIndexKey) {
				return index;
			}
		}
	}
	return Optional<IndexInfo>();
}

Key UnboundCollectionContext::getVersionKey() {
	return Key(
	    KeyRef(metadataDirectory->key().toString() + DataValue("version", DVTypeCode::STRING).encode_key_part()));
}

std::string UnboundCollectionContext::databaseName() {
	return collectionDirectory->getPath()[1].toString();
}

std::string UnboundCollectionContext::collectionName() {
	return collectionDirectory->getPath().back().toString();
}

void CollectionContext::bumpMetadataVersion() {
	cx->getTransaction()->tr->atomicOp(unbound->getVersionKey(), LiteralStringRef("\x01\x00\x00\x00\x00\x00\x00\x00"),
	                                   FDB_MUTATION_TYPE_ADD);
}

Future<uint64_t> CollectionContext::getMetadataVersion() {
	Future<Optional<FDBStandalone<StringRef>>> fov = cx->getTransaction()->tr->get(
	    StringRef(unbound->getVersionKey())); // FIXME: Wow how many abstractions does this violate at once?
	Future<uint64_t> ret = map(fov, [](Optional<FDBStandalone<StringRef>> ov) -> uint64_t {
		if (!ov.present())
			return 0;
		else
			return *((uint64_t*)(ov.get().begin()));
	});
	return ret;
}

ACTOR Future<uint64_t> doGetDocumentCount(Reference<UnboundCollectionContext> unbound, Reference<QueryContext> cx) {
	Key countIndexKey = Key(KeyRef(unbound->getIndexesSubspace().toString() +
	                               DataValue("RG9jdW1lbnRDb3VudEluZGV4", // Base64 encoded string "DocumentCountIndex"
	                                         DVTypeCode::STRING)
	                                   .encode_key_part()));
	Optional<FDBStandalone<StringRef>> ov = wait(
	    cx->getTransaction()->tr->get(countIndexKey)); // FIXME: Wow how many abstractions does this violate at once?

	if (!ov.present())
		return 0;
	else
		return *((uint64_t*)(ov.get().begin()));
}

Future<uint64_t> CollectionContext::getDocumentCount() {
	return doGetDocumentCount(unbound, cx);
}

Future<Standalone<StringRef>> IReadWriteContext::getValueEncodedId() {
	return map(getMaybeRecursiveIfPresent(getSubContext(DataValue("_id", DVTypeCode::STRING).encode_key_part())),
	           [](Optional<DataValue> odv) -> Standalone<StringRef> {
		           return odv.present() ? odv.get().encode_value() : StringRef();
	           }); // FIXME: this is inefficient in about 12 different ways
}

Future<Standalone<StringRef>> IReadWriteContext::getKeyEncodedId() {
	return map(getMaybeRecursiveIfPresent(getSubContext(DataValue("_id", DVTypeCode::STRING).encode_key_part())),
	           [](Optional<DataValue> odv) -> Standalone<StringRef> {
		           return odv.present() ? odv.get().encode_key_part() : StringRef();
	           }); // FIXME: this is inefficient in about 12 different ways
}

Future<Standalone<StringRef>> BsonContext::getValueEncodedId() {
	bson::BSONElement e;
	bool okay = obj.getObjectID(e);
	return Future<Standalone<StringRef>>(okay ? DataValue(e).encode_value() : StringRef());
}

Future<Standalone<StringRef>> BsonContext::getKeyEncodedId() {
	bson::BSONElement e;
	bool okay = obj.getObjectID(e);
	return Future<Standalone<StringRef>>(okay ? DataValue(e).encode_key_part() : StringRef());
}

IndexInfo::IndexInfo(std::string indexName,
                     std::vector<std::pair<std::string, int>> indexKeys,
                     Reference<UnboundCollectionContext> collectionCx,
                     IndexStatus status,
                     Optional<UID> buildId,
                     bool isUniqueIndex)
    : indexName(indexName), indexKeys(indexKeys), status(status), buildId(buildId), isUniqueIndex(isUniqueIndex) {
	encodedIndexName = DataValue(indexName, DVTypeCode::STRING).encode_key_part();
	indexCx = collectionCx->getIndexesContext()->getSubContext(encodedIndexName);
	multikey = true;
	isCountIndex = false;
}

// SOMEDAY: If we store the index name as Tuple encoded bytes, prefix comparision would be faster
bool IndexInfo::hasPrefix(std::vector<std::string> const& prefix) {
	if (prefix.size() > indexKeys.size())
		return false;

	for (int i = 0; i < prefix.size(); i++) {
		if (indexKeys[i].first != prefix[i]) {
			return false;
		}
	}
	return true;
}<|MERGE_RESOLUTION|>--- conflicted
+++ resolved
@@ -646,39 +646,23 @@
     : self(new QueryContextData(layers, tr, path)) {}
 
 void QueryContext::addIndex(IndexInfo index) {
-<<<<<<< HEAD
 	if (index.isCountIndex) {
 		self->layers = Reference<ITDoc>(new CountIndexPlugin(self->prefix, index, self->layers));
 	} else {
-		if (index.indexKeys.size() == 1) {
+		if (index.size() == 1) {
 			self->layers = Reference<ITDoc>(new SimpleIndexPlugin(
 			    self->prefix, index,
-			    Reference<IExpression>(new ExtPathExpression(StringRef(index.indexKeys[0].first), true, true)),
-			    self->layers));
+			    Reference<IExpression>(new ExtPathExpression(index.indexKeys[0].first, true, true)), self->layers));
 		} else {
-			std::vector<std::pair<Reference<IExpression>, int>> exprs(index.indexKeys.size());
+			std::vector<std::pair<Reference<IExpression>, int>> exprs(index.size());
 			std::transform(index.indexKeys.begin(), index.indexKeys.end(), exprs.begin(),
 			               [](std::pair<std::string, int> index_pair) {
-				               return std::make_pair(Reference<IExpression>(new ExtPathExpression(
-				                                         StringRef(index_pair.first), true, true)),
-				                                     index_pair.second);
+				               return std::make_pair(
+				                   Reference<IExpression>(new ExtPathExpression(index_pair.first, true, true)),
+				                   index_pair.second);
 			               });
 			self->layers = Reference<ITDoc>(new CompoundIndexPlugin(self->prefix, index, exprs, self->layers));
 		}
-=======
-	if (index.size() == 1) {
-		self->layers = Reference<ITDoc>(new SimpleIndexPlugin(
-		    self->prefix, index, Reference<IExpression>(new ExtPathExpression(index.indexKeys[0].first, true, true)),
-		    self->layers));
-	} else {
-		std::vector<std::pair<Reference<IExpression>, int>> exprs(index.size());
-		std::transform(
-		    index.indexKeys.begin(), index.indexKeys.end(), exprs.begin(), [](std::pair<std::string, int> index_pair) {
-			    return std::make_pair(Reference<IExpression>(new ExtPathExpression(index_pair.first, true, true)),
-			                          index_pair.second);
-		    });
-		self->layers = Reference<ITDoc>(new CompoundIndexPlugin(self->prefix, index, exprs, self->layers));
->>>>>>> b2668f6a
 	}
 }
 
