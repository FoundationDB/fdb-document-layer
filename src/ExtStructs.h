--- conflicted
+++ resolved
@@ -143,13 +143,9 @@
 	Reference<Plan> wrapOperationPlan(Reference<Plan> plan, bool isReadOnly, Reference<UnboundCollectionContext> cx);
 	Reference<Plan> isolatedWrapOperationPlan(Reference<Plan> plan);
 	Reference<Plan> isolatedWrapOperationPlan(Reference<Plan> plan, int64_t timeout, int64_t retryLimit);
-<<<<<<< HEAD
 	Reference<Plan> wrapOperationPlanOplog(Reference<Plan> plan,
 										Reference<IOplogInserter> oplogInserter, 
 										Reference<UnboundCollectionContext> cx);
-	void startHousekeeping();
-=======
->>>>>>> ce9be686
 	Future<Void> beforeWrite(int desiredPermits = 1);
 	Future<Void> afterWrite(Future<WriteResult> result, int releasePermits = 1);
 
